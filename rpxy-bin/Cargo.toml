[package]
name = "rpxy"
version = "0.4.0"
authors = ["Jun Kurihara"]
homepage = "https://github.com/junkurihara/rust-rpxy"
repository = "https://github.com/junkurihara/rust-rpxy"
license = "MIT"
readme = "README.md"
edition = "2021"
publish = false

# See more keys and their definitions at https://doc.rust-lang.org/cargo/reference/manifest.html

[features]
default = ["http3"]
http3 = []

[dependencies]
rpxy-lib = { path = "../rpxy-lib/", features = ["http3", "sticky-cookie"] }

anyhow = "1.0.72"
rustc-hash = "1.1.0"
<<<<<<< HEAD
serde = { version = "1.0.177", default-features = false, features = ["derive"] }
=======
serde = { version = "1.0.175", default-features = false, features = ["derive"] }
>>>>>>> 67f00710
derive_builder = "0.12.0"
tokio = { version = "1.29.1", default-features = false, features = [
  "net",
  "rt-multi-thread",
  "time",
  "sync",
  "macros",
] }
async-trait = "0.1.72"
rustls-pemfile = "1.0.3"

# config
clap = { version = "4.3.19", features = ["std", "cargo", "wrap_help"] }
toml = { version = "0.7.6", default-features = false, features = ["parse"] }
hot_reload = "0.1.4"

# logging
tracing = { version = "0.1.37" }
tracing-subscriber = { version = "0.3.17", features = ["env-filter"] }


[target.'cfg(not(target_env = "msvc"))'.dependencies]
tikv-jemallocator = "0.5.4"


[dev-dependencies]<|MERGE_RESOLUTION|>--- conflicted
+++ resolved
@@ -20,11 +20,8 @@
 
 anyhow = "1.0.72"
 rustc-hash = "1.1.0"
-<<<<<<< HEAD
 serde = { version = "1.0.177", default-features = false, features = ["derive"] }
-=======
-serde = { version = "1.0.175", default-features = false, features = ["derive"] }
->>>>>>> 67f00710
+develop
 derive_builder = "0.12.0"
 tokio = { version = "1.29.1", default-features = false, features = [
   "net",
