--- conflicted
+++ resolved
@@ -45,11 +45,7 @@
 futures-util = { version = "0.3.31", default-features = false }
 
 # config
-<<<<<<< HEAD
-clap = { version = "4.5.28", features = ["std", "cargo", "wrap_help"] }
-=======
 clap = { version = "4.5.29", features = ["std", "cargo", "wrap_help"] }
->>>>>>> ef2468eb
 toml = { version = "0.8.20", default-features = false, features = ["parse"] }
 hot_reload = "0.1.8"
 serde_ignored = "0.1.10"
