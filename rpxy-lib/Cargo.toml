[package]
name = "rpxy-lib"
version = "0.7.0"
authors = ["Jun Kurihara"]
homepage = "https://github.com/junkurihara/rust-rpxy"
repository = "https://github.com/junkurihara/rust-rpxy"
license = "MIT"
readme = "../README.md"
edition = "2021"
publish = false

# See more keys and their definitions at https://doc.rust-lang.org/cargo/reference/manifest.html

[features]
default = ["http3-quinn", "sticky-cookie", "cache", "native-tls-backend"]
http3-quinn = ["socket2", "quinn", "h3", "h3-quinn"]
http3-s2n = [
  "h3",
  "s2n-quic",
  "s2n-quic-core",
  "s2n-quic-rustls",
  "s2n-quic-h3",
]
sticky-cookie = ["base64", "sha2", "chrono"]
native-tls-backend = ["hyper-tls"]
rustls-backend = []
cache = ["http-cache-semantics", "lru", "sha2", "base64"]
native-roots = [] #"hyper-rustls/native-tokio"]

[dependencies]
rand = "0.8.5"
rustc-hash = "1.1.0"
bytes = "1.5.0"
derive_builder = "0.12.0"
futures = { version = "0.3.29", features = ["alloc", "async-await"] }
tokio = { version = "1.34.0", default-features = false, features = [
  "net",
  "rt-multi-thread",
  "time",
  "sync",
  "macros",
  "fs",
] }
pin-project-lite = "0.2.13"
async-trait = "0.1.74"

# Error handling
anyhow = "1.0.75"
thiserror = "1.0.50"

# http for both server and client
http = "1.0.0"
http-body-util = "0.1.0"
hyper = { version = "1.0.1", default-features = false }
hyper-util = { version = "0.1.1", features = ["full"] }
futures-util = { version = "0.3.29", default-features = false }
futures-channel = { version = "0.3.29", default-features = false }

# http client for upstream
hyper-tls = { version = "0.6.0", features = ["alpn"], optional = true }
# hyper-rustls = { version = "0.24.2", default-features = false, features = [
#   "tokio-runtime",
#   "webpki-tokio",
#   "http1",
#   "http2",
# ] }

# tls and cert management for server
hot_reload = "0.1.4"
<<<<<<< HEAD
rustls = { version = "0.22.0", default-features = false, features = ["ring"] }
rustls-pki-types = { version = "1.0.1" }
tokio-rustls = { version = "0.25.0", features = ["early-data"] }
=======
rustls = { version = "0.21.10", default-features = false }
tokio-rustls = { version = "0.24.1", features = ["early-data"] }
>>>>>>> 92638ccd
webpki = "0.22.4"
x509-parser = "0.15.1"

# logging
tracing = { version = "0.1.40" }

# http/3
quinn = { version = "0.10.2", optional = true }
h3 = { path = "../submodules/h3/h3/", optional = true }
h3-quinn = { path = "../submodules/h3/h3-quinn/", optional = true }
s2n-quic = { version = "1.32.0", default-features = false, features = [
  "provider-tls-rustls",
], optional = true }
s2n-quic-core = { version = "0.32.0", default-features = false, optional = true }
s2n-quic-h3 = { path = "../submodules/s2n-quic-h3/", optional = true }
s2n-quic-rustls = { version = "0.32.0", optional = true }
# for UDP socket wit SO_REUSEADDR when h3 with quinn
socket2 = { version = "0.5.5", features = ["all"], optional = true }

# cache
http-cache-semantics = { path = "../submodules/rusty-http-cache-semantics/", optional = true }
lru = { version = "0.12.1", optional = true }
sha2 = { version = "0.10.8", default-features = false, optional = true }

# cookie handling for sticky cookie
chrono = { version = "0.4.31", default-features = false, features = [
  "unstable-locales",
  "alloc",
  "clock",
], optional = true }
base64 = { version = "0.21.5", optional = true }


[dev-dependencies]
tokio-test = "0.4.3"<|MERGE_RESOLUTION|>--- conflicted
+++ resolved
@@ -67,14 +67,9 @@
 
 # tls and cert management for server
 hot_reload = "0.1.4"
-<<<<<<< HEAD
-rustls = { version = "0.22.0", default-features = false, features = ["ring"] }
+rustls = { version = "0.22.1", default-features = false, features = ["ring"] }
 rustls-pki-types = { version = "1.0.1" }
 tokio-rustls = { version = "0.25.0", features = ["early-data"] }
-=======
-rustls = { version = "0.21.10", default-features = false }
-tokio-rustls = { version = "0.24.1", features = ["early-data"] }
->>>>>>> 92638ccd
 webpki = "0.22.4"
 x509-parser = "0.15.1"
 
