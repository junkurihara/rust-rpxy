--- conflicted
+++ resolved
@@ -70,16 +70,10 @@
 ], optional = true }
 
 # tls and cert management for server
-<<<<<<< HEAD
-hot_reload = "0.1.4"
-rustls = { version = "0.22.1", default-features = false, features = ["ring"] }
+hot_reload = "0.1.5"
+rustls = { version = "0.24.8", default-features = false, features = ["ring"] }
 rustls-pki-types = { version = "1.0.1" }
-tokio-rustls = { version = "0.25.0", features = ["early-data"] }
-=======
-hot_reload = "0.1.5"
-rustls = { version = "0.21.12", default-features = false }
-tokio-rustls = { version = "0.24.1", features = ["early-data"] }
->>>>>>> cbd3eb41
+tokio-rustls = { version = "0.26.0", features = ["early-data"] }
 webpki = "0.22.4"
 x509-parser = "0.16.0"
 
